--- conflicted
+++ resolved
@@ -206,12 +206,9 @@
     <module>tablestore</module>
     <module>voltdb</module>
     <module>zookeeper</module>
-<<<<<<< HEAD
-      <module>mapdb</module>
-      <module>xodus</module>
-=======
+    <module>mapdb</module>
+    <module>xodus</module>
     <module>halodb</module>
->>>>>>> df3c626b
   </modules>
 
   <build>
